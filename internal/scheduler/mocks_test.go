// Copyright (C) 2024 The Dagu Authors
//
// This program is free software: you can redistribute it and/or modify
// it under the terms of the GNU General Public License as published by
// the Free Software Foundation, either version 3 of the License, or
// (at your option) any later version.
//
// This program is distributed in the hope that it will be useful,
// but WITHOUT ANY WARRANTY; without even the implied warranty of
// MERCHANTABILITY or FITNESS FOR A PARTICULAR PURPOSE. See the
// GNU General Public License for more details.
//
// You should have received a copy of the GNU General Public License
// along with this program. If not, see <https://www.gnu.org/licenses/>.

package scheduler

import (
	"context"
	"sync/atomic"
	"time"

	"github.com/dagu-org/dagu/internal/dag"
	"github.com/robfig/cron/v3"
)

var _ jobCreator = (*mockJobFactory)(nil)

type mockJobFactory struct{}

<<<<<<< HEAD
func (f *mockJobFactory) CreateJob(dAG *dag.DAG, _ time.Time) job {
	return newMockJob(dAG)
=======
func (f *mockJobFactory) CreateJob(workflow *dag.DAG, _ time.Time, _ cron.Schedule) job {
	return newMockJob(workflow)
>>>>>>> e66978da
}

var _ entryReader = (*mockEntryReader)(nil)

type mockEntryReader struct {
	Entries []*entry
}

func (er *mockEntryReader) Read(_ context.Context, _ time.Time) ([]*entry, error) {
	return er.Entries, nil
}

func (er *mockEntryReader) Start(context.Context, chan any) {}

var _ job = (*mockJob)(nil)

type mockJob struct {
	DAG          *dag.DAG
	Name         string
	RunCount     atomic.Int32
	StopCount    atomic.Int32
	RestartCount atomic.Int32
	Panic        error
}

func newMockJob(dAG *dag.DAG) *mockJob {
	return &mockJob{
		DAG:  dAG,
		Name: dAG.Name,
	}
}

func (j *mockJob) GetDAG() *dag.DAG {
	return j.DAG
}

func (j *mockJob) String() string {
	return j.Name
}

func (j *mockJob) Start(_ context.Context) error {
	j.RunCount.Add(1)
	if j.Panic != nil {
		panic(j.Panic)
	}
	return nil
}

func (j *mockJob) Stop(_ context.Context) error {
	j.StopCount.Add(1)
	return nil
}

func (j *mockJob) Restart(_ context.Context) error {
	j.RestartCount.Add(1)
	return nil
}<|MERGE_RESOLUTION|>--- conflicted
+++ resolved
@@ -28,13 +28,8 @@
 
 type mockJobFactory struct{}
 
-<<<<<<< HEAD
-func (f *mockJobFactory) CreateJob(dAG *dag.DAG, _ time.Time) job {
-	return newMockJob(dAG)
-=======
 func (f *mockJobFactory) CreateJob(workflow *dag.DAG, _ time.Time, _ cron.Schedule) job {
 	return newMockJob(workflow)
->>>>>>> e66978da
 }
 
 var _ entryReader = (*mockEntryReader)(nil)
